apply plugin: 'com.android.application'
apply plugin: 'kotlin-android'
apply plugin: 'kotlin-android-extensions'
apply plugin: 'kotlin-kapt'

kapt {
    correctErrorTypes = true
    useBuildCache = true
    mapDiagnosticLocations = true
    javacOptions {
        option("-Xmaxerrs", 1000)
    }
}

android {
    defaultConfig {
        applicationId 'com.topjohnwu.magisk'
        vectorDrawables.useSupportLibrary = true
        multiDexEnabled true
        versionName props['appVersion']
        versionCode props['appVersionCode'] as Integer
    }

    buildTypes {
        release {
            minifyEnabled true
            shrinkResources true
            proguardFiles getDefaultProguardFile('proguard-android-optimize.txt'),
                    'proguard-rules.pro', 'proguard-kotlin.pro'
        }
    }

    dataBinding {
        enabled = true
    }

    packagingOptions {
        exclude '/META-INF/**'
        exclude '/androidsupportmultidexversion.txt'
        exclude '/org/bouncycastle/**'
        exclude '/kotlin/**'
        exclude '/kotlinx/**'
        exclude '/okhttp3/**'
    }

    kotlinOptions {
        jvmTarget = '1.8'
    }
}

androidExtensions {
    experimental = true
}

dependencies {
    implementation fileTree(include: ['*.jar'], dir: 'libs')
    implementation project(':shared')
    implementation project(':signing')

    implementation 'com.github.topjohnwu:jtar:1.0.0'
    implementation 'com.jakewharton.timber:timber:4.7.1'
    implementation 'com.ncapdevi:frag-nav:3.2.0'
    implementation 'com.github.pwittchen:reactivenetwork-rx2:3.0.6'

    implementation 'io.reactivex.rxjava2:rxjava:2.2.13'
    implementation 'io.reactivex.rxjava2:rxkotlin:2.4.0'
    implementation 'io.reactivex.rxjava2:rxandroid:2.1.1'

    implementation "org.jetbrains.kotlin:kotlin-stdlib:${vKotlin}"
    implementation "org.jetbrains.kotlin:kotlin-stdlib-jdk7:${vKotlin}"

    def vBAdapt = '3.1.1'
    def bindingAdapter = 'me.tatarka.bindingcollectionadapter2:bindingcollectionadapter'
    implementation "${bindingAdapter}:${vBAdapt}"
    implementation "${bindingAdapter}-recyclerview:${vBAdapt}"

    def vMarkwon = '4.1.2'
    implementation "io.noties.markwon:core:${vMarkwon}"
    implementation "io.noties.markwon:html:${vMarkwon}"
    implementation "io.noties.markwon:image:${vMarkwon}"
    implementation 'com.caverock:androidsvg:1.4'

    def vLibsu = '2.5.1'
    implementation "com.github.topjohnwu.libsu:core:${vLibsu}"
    implementation "com.github.topjohnwu.libsu:io:${vLibsu}"

    def vKoin = '2.0.1'
    implementation "org.koin:koin-core:${vKoin}"
    implementation "org.koin:koin-android:${vKoin}"
    implementation "org.koin:koin-androidx-viewmodel:${vKoin}"

    def vRetrofit = '2.6.2'
    implementation "com.squareup.retrofit2:retrofit:${vRetrofit}"
    implementation "com.squareup.retrofit2:converter-moshi:${vRetrofit}"
    implementation "com.squareup.retrofit2:converter-scalars:${vRetrofit}"
    implementation "com.squareup.retrofit2:adapter-rxjava2:${vRetrofit}"

    def vOkHttp = '3.12.6'
    implementation "com.squareup.okhttp3:okhttp:${vOkHttp}"
    implementation "com.squareup.okhttp3:logging-interceptor:${vOkHttp}"

    def vMoshi = '1.9.1'
    implementation "com.squareup.moshi:moshi:${vMoshi}"

    def vKotshi = '2.0.2'
    implementation "se.ansman.kotshi:api:${vKotshi}"
    kapt "se.ansman.kotshi:compiler:${vKotshi}"

    modules {
        module('androidx.room:room-runtime') {
            replacedBy('com.github.topjohnwu:room-runtime')
        }
    }
    def vRoom = '2.2.1'
    implementation "com.github.topjohnwu:room-runtime:${vRoom}"
    implementation "androidx.room:room-rxjava2:${vRoom}"
    kapt "androidx.room:room-compiler:${vRoom}"

    def vNav = '2.1.0'
    implementation "androidx.navigation:navigation-fragment-ktx:${vNav}"
    implementation "androidx.navigation:navigation-ui-ktx:${vNav}"

    implementation 'androidx.biometric:biometric:1.0.0'
    implementation 'androidx.constraintlayout:constraintlayout:1.1.3'
    implementation 'androidx.swiperefreshlayout:swiperefreshlayout:1.1.0-alpha03'
    implementation 'androidx.browser:browser:1.0.0'
    implementation 'androidx.preference:preference:1.1.0'
    implementation 'androidx.recyclerview:recyclerview:1.1.0-rc01'
<<<<<<< HEAD
    implementation 'androidx.fragment:fragment-ktx:1.2.0-rc01'
=======
    implementation 'androidx.fragment:fragment-ktx:1.2.0-rc02'
    implementation 'androidx.cardview:cardview:1.0.0'
>>>>>>> d3b5cf82
    implementation 'androidx.work:work-runtime:2.2.0'
    implementation 'androidx.transition:transition:1.2.0'
    implementation 'androidx.multidex:multidex:2.0.1'
    implementation 'androidx.core:core-ktx:1.1.0'
    implementation 'androidx.biometric:biometric:1.0.0'
    implementation 'com.google.android.material:material:1.1.0-beta01'
    implementation 'com.karumi:dexter:6.0.0'
}<|MERGE_RESOLUTION|>--- conflicted
+++ resolved
@@ -126,12 +126,7 @@
     implementation 'androidx.browser:browser:1.0.0'
     implementation 'androidx.preference:preference:1.1.0'
     implementation 'androidx.recyclerview:recyclerview:1.1.0-rc01'
-<<<<<<< HEAD
-    implementation 'androidx.fragment:fragment-ktx:1.2.0-rc01'
-=======
     implementation 'androidx.fragment:fragment-ktx:1.2.0-rc02'
-    implementation 'androidx.cardview:cardview:1.0.0'
->>>>>>> d3b5cf82
     implementation 'androidx.work:work-runtime:2.2.0'
     implementation 'androidx.transition:transition:1.2.0'
     implementation 'androidx.multidex:multidex:2.0.1'
