--- conflicted
+++ resolved
@@ -124,21 +124,12 @@
     implementation 'androidx.swiperefreshlayout:swiperefreshlayout:1.1.0-alpha03'
     implementation 'androidx.browser:browser:1.0.0'
     implementation 'androidx.preference:preference:1.1.0'
-<<<<<<< HEAD
-    implementation 'androidx.recyclerview:recyclerview:1.0.0'
-=======
     implementation 'androidx.recyclerview:recyclerview:1.1.0-rc01'
     implementation 'androidx.fragment:fragment-ktx:1.2.0-rc01'
-    implementation 'androidx.cardview:cardview:1.0.0'
->>>>>>> 5e87483f
     implementation 'androidx.work:work-runtime:2.2.0'
     implementation 'androidx.transition:transition:1.3.0-rc01'
     implementation 'androidx.multidex:multidex:2.0.1'
     implementation 'androidx.core:core-ktx:1.1.0'
-<<<<<<< HEAD
     implementation 'com.google.android.material:material:1.1.0-beta01'
     implementation 'com.karumi:dexter:6.0.0'
-=======
-    implementation 'com.google.android.material:material:1.2.0-alpha01'
->>>>>>> 5e87483f
 }