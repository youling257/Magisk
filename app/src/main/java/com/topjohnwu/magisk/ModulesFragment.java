--- conflicted
+++ resolved
@@ -75,15 +75,10 @@
                 RefreshUI();
             }
 
-<<<<<<< HEAD
-
-        });
-=======
         };
 
         new updateUI().execute();
         return view;
->>>>>>> 339ca7ac
     }
 
     @Override
