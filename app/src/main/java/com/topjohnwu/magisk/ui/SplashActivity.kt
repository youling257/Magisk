package com.topjohnwu.magisk.ui

import android.app.Activity
import android.content.Context
import android.os.Bundle
import android.text.TextUtils
import androidx.appcompat.app.AlertDialog
import com.topjohnwu.magisk.*
import com.topjohnwu.magisk.model.navigation.Navigation
import com.topjohnwu.magisk.utils.Utils
import com.topjohnwu.magisk.view.Notifications
import com.topjohnwu.magisk.view.Shortcuts
import com.topjohnwu.superuser.Shell

open class SplashActivity : Activity() {

    override fun attachBaseContext(base: Context) {
        super.attachBaseContext(base.wrap())
    }

    override fun onCreate(savedInstanceState: Bundle?) {
        super.onCreate(savedInstanceState)

        Shell.getShell {
            if (Info.env.magiskVersionCode > 0 && Info.env.magiskVersionCode < Const.Version.MIN_SUPPORT) {
                AlertDialog.Builder(this)
                    .setTitle(R.string.unsupport_magisk_title)
                    .setMessage(R.string.unsupport_magisk_message)
                    .setNegativeButton(android.R.string.ok, null)
                    .setOnDismissListener { finish() }
                    .show()
            } else {
                initAndStart()
            }
        }
    }

    private fun initAndStart() {
        val pkg = Config.suManager
        if (Config.suManager.isNotEmpty() && packageName == BuildConfig.APPLICATION_ID) {
            Config.suManager = ""
            Shell.su("pm uninstall $pkg").submit()
        }
        if (TextUtils.equals(pkg, packageName)) {
            runCatching {
                // We are the manager, remove com.topjohnwu.magisk as it could be malware
                packageManager.getApplicationInfo(BuildConfig.APPLICATION_ID, 0)
                Shell.su("pm uninstall " + BuildConfig.APPLICATION_ID).submit()
            }
        }

        // Set default configs
        Config.initialize()

        // Create notification channel on Android O
        Notifications.setup(this)

        // Schedule periodic update checks
        Utils.scheduleUpdateCheck(this)

        // Setup shortcuts
        Shortcuts.setup(this)

<<<<<<< HEAD
=======
        val intent = intent(MainActivity::class.java)
        intent.putExtra(Const.Key.OPEN_SECTION, getIntent().getStringExtra(Const.Key.OPEN_SECTION))
>>>>>>> 5e87483f
        DONE = true
        Navigation.start(intent, this)
        finish()
    }

    companion object {

        var DONE = false
    }
}<|MERGE_RESOLUTION|>--- conflicted
+++ resolved
@@ -61,11 +61,6 @@
         // Setup shortcuts
         Shortcuts.setup(this)
 
-<<<<<<< HEAD
-=======
-        val intent = intent(MainActivity::class.java)
-        intent.putExtra(Const.Key.OPEN_SECTION, getIntent().getStringExtra(Const.Key.OPEN_SECTION))
->>>>>>> 5e87483f
         DONE = true
         Navigation.start(intent, this)
         finish()
